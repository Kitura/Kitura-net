--- conflicted
+++ resolved
@@ -62,13 +62,8 @@
     ///
     /// - Returns: a ClientRequest instance
     ///
-<<<<<<< HEAD
     public static func request(_ url: String, callback: ClientRequest.Callback) -> ClientRequest {
-        
-=======
-    public static func request(_ url: String, callback: ClientRequestCallback) -> ClientRequest {
 
->>>>>>> 1f9a453a
         return ClientRequest(url: url, callback: callback)
 
     }
@@ -81,13 +76,8 @@
     ///
     /// - Returns: a ClientRequest instance
     ///
-<<<<<<< HEAD
     public static func request(_ options: [ClientRequest.Options], callback: ClientRequest.Callback) -> ClientRequest {
         
-=======
-    public static func request(_ options: [ClientRequestOptions], callback: ClientRequestCallback) -> ClientRequest {
-
->>>>>>> 1f9a453a
         return ClientRequest(options: options, callback: callback)
 
     }
@@ -101,13 +91,8 @@
     ///
     /// - Returns: a ClientRequest instance
     ///
-<<<<<<< HEAD
     public static func get(_ url: String, callback: ClientRequest.Callback) -> ClientRequest {
-        
-=======
-    public static func get(_ url: String, callback: ClientRequestCallback) -> ClientRequest {
 
->>>>>>> 1f9a453a
         let req = ClientRequest(url: url, callback: callback)
         req.end()
         return req
@@ -129,13 +114,8 @@
     /// *Note*: URLS can only be sent over the Internet using the ASCII character set, so character escaping will
     /// transform unsafe ASCII characters with a '%' followed by two hexadecimal digits.
     ///
-<<<<<<< HEAD
     public static func escape(url: String) -> String {
-        
-=======
-    public static func escapeUrl(_ url: String) -> String {
 
->>>>>>> 1f9a453a
         #if os(Linux)
         if let escaped = url.bridge().stringByAddingPercentEncodingWithAllowedCharacters(allowedCharacterSet) {
             return escaped
