/**
 * Copyright IBM Corporation 2016
 *
 * Licensed under the Apache License, Version 2.0 (the "License");
 * you may not use this file except in compliance with the License.
 * You may obtain a copy of the License at
 *
 * http://www.apache.org/licenses/LICENSE-2.0
 *
 * Unless required by applicable law or agreed to in writing, software
 * distributed under the License is distributed on an "AS IS" BASIS,
 * WITHOUT WARRANTIES OR CONDITIONS OF ANY KIND, either express or implied.
 * See the License for the specific language governing permissions and
 * limitations under the License.
 **/

import Socket

import Foundation

// MARK: ServerResponse

public class ServerResponse : SocketWriter {

    ///
    /// Socket for the ServerResponse
    ///
    private var socket: Socket?
    
    ///
    /// TODO: ???
    ///
    private var startFlushed = false
    
    ///
    /// TODO: ???
    ///
    public var headers = Headers()
    
    ///
    /// Status code
    ///
    private var status = HttpStatusCode.OK.rawValue
    
    ///
    /// Status code
    ///
    public var statusCode: HttpStatusCode? {
        get {
            return HttpStatusCode(rawValue: status)
        }
        set (newValue) {
            if let newValue = newValue where !startFlushed {
                status = newValue.rawValue
            }
        }
    }
    
    ///
    /// Initializes a ServerResponse instance
    ///
    init(socket: Socket) {
        
        self.socket = socket
<<<<<<< HEAD
        headers.set("Date", value: [SpiUtils.httpDate()])
=======
        setHeader("Date", value: SpiUtils.httpDate())
        
    }
    
    ///
    /// Get a specific headers for the response by key
    ///
    /// - Parameter key: the header key
    ///
    public func getHeader(_ key: String) -> String? {
        
        return singleHeaders[key]
        
    }
    
    ///
    /// Get all values on a specific key
    ///
    /// - Parameter key: the header key
    ///
    /// - Returns: a list of String values
    ///
    public func getHeaders(_ key: String) -> [String]? {
        
        return multiHeaders[key]
        
    }
    
    ///
    /// Set the value for a header
    ///
    /// - Parameter key: key 
    /// - Parameter value: the value
    ///
    public func setHeader(_ key: String, value: String) {
        singleHeaders[key] = value
        multiHeaders.removeValue(forKey: key)
    }

    ///
    /// Set the value for a header (list)
    ///
    /// - Parameter key: key
    /// - Parameter value: the value
    ///
    public func setHeader(_ key: String, value: [String]) {
        multiHeaders[key] = value
        singleHeaders.removeValue(forKey: key)
    }

    ///
    /// Append a value to the header
    ///
    /// - Parameter key: the header key
    /// - Parameter value: string value
    ///
    public func append(key: String, value: String) {

        if let singleValue = singleHeaders[key] where multiHeaders.count == 0 {
            multiHeaders[key] = [singleValue, value]
            singleHeaders.removeValue(forKey: key)
        } else if let _ = multiHeaders[key] {
            multiHeaders[key]!.append(value)
        } else {
            setHeader(key, value: value)
        }
    }

    ///
    /// Append values to the header
    ///
    /// - Parameter key: the header key
    /// - Parameter value: array of string values
    ///
    public func append(key: String, value: [String]) {

        if let singleValue = singleHeaders[key] where multiHeaders.count == 0 {
            multiHeaders[key] = [singleValue] + value
            singleHeaders.removeValue(forKey: key)
        } else if let _ = multiHeaders[key] {
            multiHeaders[key]! = multiHeaders[key]! + value
        } else {
            if value.count == 1 {
                setHeader(key, value: value.first!)
            } else {
                setHeader(key, value: value)
            }
        }
    }
    
    ///
    /// Remove a key from the header
    ///
    /// - Parameter key: key
    ///
    public func removeHeader(key: String) {
        singleHeaders.removeValue(forKey: key)
        multiHeaders.removeValue(forKey: key)
>>>>>>> 02ebe08a
    }
    
    ///
    /// Write a string as a response 
    ///
    /// - Parameter string: String data to be written.
    ///
    /// - Throws: ???
    ///
    public func write(from string: String) throws {
        
        if  let socket = socket {
            try flushStart()
            try socket.write(from: string)
        }
        
    }
    
    ///
    /// Write data as a response
    ///
    /// - Parameter data: NSMutableData object to contain read data.
    ///
    /// - Returns: Integer representing the number of bytes read.
    ///
    /// - Throws: ???
    ///
    public func write(from data: NSData) throws {
        
        if  let socket = socket {
            try flushStart()
            try socket.write(from: data)
        }
        
    }
    
    ///
    /// End the response
    ///
    /// - Parameter text: String to write out socket
    ///
    /// - Throws: ???
    ///
    public func end(text: String) throws {
        try write(from: text)
        try end()
    }
    
    ///
    /// End sending the response
    ///
    /// - Throws: ???
    ///
    public func end() throws {
        if  let socket = socket {
            try flushStart()
            socket.close()
        }
        socket = nil
    }
    
    ///
    /// Begin flushing the buffer
    ///
    /// - Throws: ???
    ///
    private func flushStart() throws {

        guard let socket = socket where !startFlushed else {
            return
        }

        try socket.write(from: "HTTP/1.1 ")
        try socket.write(from: String(status))
        try socket.write(from: " ")
        var statusText = Http.statusCodes[status]

        if  statusText == nil {
            statusText = ""
        }

        try socket.write(from: statusText!)
        try socket.write(from: "\r\n")

        for (key, valueSet) in headers.headers {
            for value in valueSet {
                try socket.write(from: key)
                try socket.write(from: ": ")
                try socket.write(from: value)
                try socket.write(from: "\r\n")
            }
        }

        try socket.write(from: "\r\n")
        startFlushed = true
    }
}<|MERGE_RESOLUTION|>--- conflicted
+++ resolved
@@ -62,108 +62,7 @@
     init(socket: Socket) {
         
         self.socket = socket
-<<<<<<< HEAD
         headers.set("Date", value: [SpiUtils.httpDate()])
-=======
-        setHeader("Date", value: SpiUtils.httpDate())
-        
-    }
-    
-    ///
-    /// Get a specific headers for the response by key
-    ///
-    /// - Parameter key: the header key
-    ///
-    public func getHeader(_ key: String) -> String? {
-        
-        return singleHeaders[key]
-        
-    }
-    
-    ///
-    /// Get all values on a specific key
-    ///
-    /// - Parameter key: the header key
-    ///
-    /// - Returns: a list of String values
-    ///
-    public func getHeaders(_ key: String) -> [String]? {
-        
-        return multiHeaders[key]
-        
-    }
-    
-    ///
-    /// Set the value for a header
-    ///
-    /// - Parameter key: key 
-    /// - Parameter value: the value
-    ///
-    public func setHeader(_ key: String, value: String) {
-        singleHeaders[key] = value
-        multiHeaders.removeValue(forKey: key)
-    }
-
-    ///
-    /// Set the value for a header (list)
-    ///
-    /// - Parameter key: key
-    /// - Parameter value: the value
-    ///
-    public func setHeader(_ key: String, value: [String]) {
-        multiHeaders[key] = value
-        singleHeaders.removeValue(forKey: key)
-    }
-
-    ///
-    /// Append a value to the header
-    ///
-    /// - Parameter key: the header key
-    /// - Parameter value: string value
-    ///
-    public func append(key: String, value: String) {
-
-        if let singleValue = singleHeaders[key] where multiHeaders.count == 0 {
-            multiHeaders[key] = [singleValue, value]
-            singleHeaders.removeValue(forKey: key)
-        } else if let _ = multiHeaders[key] {
-            multiHeaders[key]!.append(value)
-        } else {
-            setHeader(key, value: value)
-        }
-    }
-
-    ///
-    /// Append values to the header
-    ///
-    /// - Parameter key: the header key
-    /// - Parameter value: array of string values
-    ///
-    public func append(key: String, value: [String]) {
-
-        if let singleValue = singleHeaders[key] where multiHeaders.count == 0 {
-            multiHeaders[key] = [singleValue] + value
-            singleHeaders.removeValue(forKey: key)
-        } else if let _ = multiHeaders[key] {
-            multiHeaders[key]! = multiHeaders[key]! + value
-        } else {
-            if value.count == 1 {
-                setHeader(key, value: value.first!)
-            } else {
-                setHeader(key, value: value)
-            }
-        }
-    }
-    
-    ///
-    /// Remove a key from the header
-    ///
-    /// - Parameter key: key
-    ///
-    public func removeHeader(key: String) {
-        singleHeaders.removeValue(forKey: key)
-        multiHeaders.removeValue(forKey: key)
->>>>>>> 02ebe08a
     }
     
     ///
