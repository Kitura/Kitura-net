/**
 * Copyright IBM Corporation 2016
 *
 * Licensed under the Apache License, Version 2.0 (the "License");
 * you may not use this file except in compliance with the License.
 * You may obtain a copy of the License at
 *
 * http://www.apache.org/licenses/LICENSE-2.0
 *
 * Unless required by applicable law or agreed to in writing, software
 * distributed under the License is distributed on an "AS IS" BASIS,
 * WITHOUT WARRANTIES OR CONDITIONS OF ANY KIND, either express or implied.
 * See the License for the specific language governing permissions and
 * limitations under the License.
 **/

import KituraSys
import Socket

import Foundation

// MARK: ServerResponse

public class ServerResponse : SocketWriter {

    ///
    /// Socket for the ServerResponse
    ///
    private var socket: Socket?

    ///
    /// Size of buffer
    ///
    private let BUFFER_SIZE = 2000

    ///
    /// Buffer for HTTP response line, headers, and short bodies
    ///
    private var buffer: NSMutableData

    ///
    /// Whether or not the HTTP response line and headers have been flushed.
    ///
    private var startFlushed = false

    ///
    /// TODO: ???
    ///
    private var singleHeaders: [String: String] = [:]

    ///
    /// TODO: ???
    ///
    private var multiHeaders: [String: [String]] = [:]

    ///
    /// Status code
    ///
<<<<<<< HEAD
    private var status = HTTPStatusCode.OK.rawValue
    
=======
    private var status = HttpStatusCode.OK.rawValue

>>>>>>> 59ca817a
    ///
    /// Status code
    ///
    public var statusCode: HTTPStatusCode? {
        get {
            return HTTPStatusCode(rawValue: status)
        }
        set (newValue) {
            if let newValue = newValue where !startFlushed {
                status = newValue.rawValue
            }
        }
    }

    ///
    /// Initializes a ServerResponse instance
    ///
    init(socket: Socket) {

        self.socket = socket
<<<<<<< HEAD
        setHeader("Date", value: SPIUtils.httpDate())
        
=======
        buffer = NSMutableData(capacity: BUFFER_SIZE)!
        setHeader("Date", value: SpiUtils.httpDate())

>>>>>>> 59ca817a
    }

    ///
    /// Get a specific headers for the response by key
    ///
    /// - Parameter key: the header key
    ///
    public func getHeader(_ key: String) -> String? {

        return singleHeaders[key]

    }

    ///
    /// Get all values on a specific key
    ///
    /// - Parameter key: the header key
    ///
    /// - Returns: a list of String values
    ///
    public func getHeaders(_ key: String) -> [String]? {
        
        return multiHeaders[key]
        
    }
    
    ///
    /// Set the value for a header
    ///
    /// - Parameter key: key 
    /// - Parameter value: the value
    ///
    public func setHeader(_ key: String, value: String) {
        singleHeaders[key] = value
        multiHeaders.removeValue(forKey: key)
    }

    ///
    /// Set the value for a header (list)
    ///
    /// - Parameter key: key
    /// - Parameter value: the value
    ///
    public func setHeader(_ key: String, value: [String]) {
        multiHeaders[key] = value
        singleHeaders.removeValue(forKey: key)
    }

    ///
    /// Append a value to the header
    ///
    /// - Parameter key: the header key
    /// - Parameter value: string value
    ///
    public func append(key: String, value: String) {

        if let singleValue = singleHeaders[key] where multiHeaders.count == 0 {
            multiHeaders[key] = [singleValue, value]
            singleHeaders.removeValue(forKey: key)
        } else if let _ = multiHeaders[key] {
            multiHeaders[key]!.append(value)
        } else {
            setHeader(key, value: value)
        }
    }

    ///
    /// Append values to the header
    ///
    /// - Parameter key: the header key
    /// - Parameter value: array of string values
    ///
    public func append(key: String, value: [String]) {

        if let singleValue = singleHeaders[key] where multiHeaders.count == 0 {
            multiHeaders[key] = [singleValue] + value
            singleHeaders.removeValue(forKey: key)
        } else if let _ = multiHeaders[key] {
            multiHeaders[key]! = multiHeaders[key]! + value
        } else {
            if value.count == 1 {
                setHeader(key, value: value.first!)
            } else {
                setHeader(key, value: value)
            }
        }
    }
    
    ///
    /// Remove a key from the header
    ///
    /// - Parameter key: key
    ///
    public func removeHeader(key: String) {
        singleHeaders.removeValue(forKey: key)
        multiHeaders.removeValue(forKey: key)
    }

    ///
    /// Write a string as a response
    ///
    /// - Parameter string: String data to be written.
    ///
    /// - Throws: ???
    ///
    public func write(from string: String) throws {

        if  socket != nil  {
            try flushStart()
            try writeToSocketThroughBuffer(text: string)
        }

    }

    ///
    /// Write data as a response
    ///
    /// - Parameter data: NSMutableData object to contain read data.
    ///
    /// - Returns: Integer representing the number of bytes read.
    ///
    /// - Throws: ???
    ///
    public func write(from data: NSData) throws {

        if  let socket = socket {
            try flushStart()
            if  buffer.length + data.length > BUFFER_SIZE  &&  buffer.length != 0  {
                try socket.write(from: buffer)
                buffer.length = 0
            }
            if  data.length > BUFFER_SIZE {
                try socket.write(from: data)
            }
            else {
                buffer.append(data)
            }
        }

    }

    ///
    /// End the response
    ///
    /// - Parameter text: String to write out socket
    ///
    /// - Throws: ???
    ///
    public func end(text: String) throws {
        try write(from: text)
        try end()
    }
    
    ///
    /// End sending the response
    ///
    /// - Throws: ???
    ///
    public func end() throws {
        if  let socket = socket {
            try flushStart()
            if  buffer.length > 0  {
                try socket.write(from: buffer)
            }
            socket.close()
        }
        socket = nil
    }

    ///
    /// Begin flushing the buffer
    ///
    /// - Throws: ???
    ///
    private func flushStart() throws {

        if  socket == nil  ||  startFlushed  {
            return
        }

<<<<<<< HEAD
        try socket.write(from: "HTTP/1.1 ")
        try socket.write(from: String(status))
        try socket.write(from: " ")
        var statusText = HTTP.statusCodes[status]
=======
        try writeToSocketThroughBuffer(text: "HTTP/1.1 ")
        try writeToSocketThroughBuffer(text: String(status))
        try writeToSocketThroughBuffer(text: " ")
        var statusText = Http.statusCodes[status]
>>>>>>> 59ca817a

        if  statusText == nil {
            statusText = ""
        }

        try writeToSocketThroughBuffer(text: statusText!)
        try writeToSocketThroughBuffer(text: "\r\n")

        for (key, value) in singleHeaders {
            try writeToSocketThroughBuffer(text: key)
            try writeToSocketThroughBuffer(text: ": ")
            try writeToSocketThroughBuffer(text: value)
            try writeToSocketThroughBuffer(text: "\r\n")
        }

        for (key, valueSet) in multiHeaders {
            for value in valueSet {
                try writeToSocketThroughBuffer(text: key)
                try writeToSocketThroughBuffer(text: ": ")
                try writeToSocketThroughBuffer(text: value)
                try writeToSocketThroughBuffer(text: "\r\n")
            }
        }

        try writeToSocketThroughBuffer(text: "\r\n")
        startFlushed = true
    }

    ///
    /// Function to write Strings to the socket through the buffer
    ///
    private func writeToSocketThroughBuffer(text: String) throws {
        guard let socket = socket,
              let utf8Data = StringUtils.toUtf8String(text) else {
            return
        }

        if  buffer.length + utf8Data.length > BUFFER_SIZE  &&  buffer.length != 0  {
            try socket.write(from: buffer)
            buffer.length = 0
        }
        if  utf8Data.length > BUFFER_SIZE {
            try socket.write(from: utf8Data)
        }
        else {
            buffer.append(utf8Data)
        }
    }
}<|MERGE_RESOLUTION|>--- conflicted
+++ resolved
@@ -56,13 +56,8 @@
     ///
     /// Status code
     ///
-<<<<<<< HEAD
     private var status = HTTPStatusCode.OK.rawValue
-    
-=======
-    private var status = HttpStatusCode.OK.rawValue
-
->>>>>>> 59ca817a
+
     ///
     /// Status code
     ///
@@ -83,14 +78,9 @@
     init(socket: Socket) {
 
         self.socket = socket
-<<<<<<< HEAD
+        buffer = NSMutableData(capacity: BUFFER_SIZE)!
         setHeader("Date", value: SPIUtils.httpDate())
-        
-=======
-        buffer = NSMutableData(capacity: BUFFER_SIZE)!
-        setHeader("Date", value: SpiUtils.httpDate())
-
->>>>>>> 59ca817a
+
     }
 
     ///
@@ -271,17 +261,10 @@
             return
         }
 
-<<<<<<< HEAD
-        try socket.write(from: "HTTP/1.1 ")
-        try socket.write(from: String(status))
-        try socket.write(from: " ")
-        var statusText = HTTP.statusCodes[status]
-=======
         try writeToSocketThroughBuffer(text: "HTTP/1.1 ")
         try writeToSocketThroughBuffer(text: String(status))
         try writeToSocketThroughBuffer(text: " ")
-        var statusText = Http.statusCodes[status]
->>>>>>> 59ca817a
+        var statusText = HTTP.statusCodes[status]
 
         if  statusText == nil {
             statusText = ""
