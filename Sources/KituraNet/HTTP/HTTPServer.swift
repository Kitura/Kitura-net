--- conflicted
+++ resolved
@@ -26,24 +26,6 @@
 public class HTTPServer {
 
     ///
-<<<<<<< HEAD
-=======
-    /// Queue for listening and establishing new connections
-    ///
-    private static let listenerQueue = DispatchQueue(label: "HTTPServer.listenerQueue", attributes: [DispatchQueue.Attributes.concurrent])
-
-    ///
-    /// Queue for handling client requests
-    ///
-    static let clientHandlerQueue = DispatchQueue(label: "HTTPServer.clientHandlerQueue", attributes: [DispatchQueue.Attributes.concurrent])
-
-    ///
-    /// SSL cert configs for handling client requests
-    ///
-    public var sslConfig: SSLService.Configuration?
-    
-    ///
->>>>>>> e2bf45c6
     /// HTTPServerDelegate
     ///
     public weak var delegate: ServerDelegate?
@@ -82,28 +64,18 @@
 			self.listenSocket = try Socket.create()
 
             // If SSL config has been created, 
-<<<<<<< HEAD
             // create and attach the SSLService delegate to the socket
             if let sslConfig = sslConfig {
-=======
-            // create and attach the SSLService to the socket
-            if let sslConfig = sslConfig
-            {
-                Log.verbose("SSL configs...")
-
->>>>>>> e2bf45c6
                self.listenSocket?.delegate = try SSLService(usingConfiguration: sslConfig);
             }
             
         } catch let error {
             
             if error is Socket.Error {
-                
                 let socketError = error as! Socket.Error
                 print("Error reported:\n \(socketError.description)")
                 
             } else if error is SSLError {
-                
                 let sslError = error as! SSLError
                 print("Error reported:\n \(sslError.description)")
                 
@@ -112,14 +84,11 @@
                 print("Unexpected error reported...")
             }
         }
-<<<<<<< HEAD
 
         guard let socket = self.listenSocket else {
         // already did a callback on the error handler or logged error
         return
         }
-=======
->>>>>>> e2bf45c6
 
         let queuedBlock = DispatchWorkItem(block: {
             do {
