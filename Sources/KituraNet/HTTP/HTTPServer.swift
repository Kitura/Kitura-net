/*
 * Copyright IBM Corporation 2016
 *
 * Licensed under the Apache License, Version 2.0 (the "License");
 * you may not use this file except in compliance with the License.
 * You may obtain a copy of the License at
 *
 * http://www.apache.org/licenses/LICENSE-2.0
 *
 * Unless required by applicable law or agreed to in writing, software
 * distributed under the License is distributed on an "AS IS" BASIS,
 * WITHOUT WARRANTIES OR CONDITIONS OF ANY KIND, either express or implied.
 * See the License for the specific language governing permissions and
 * limitations under the License.
 */

import Dispatch

import LoggerAPI
import Socket
import SSLService

// MARK: HTTPServer

/// An HTTP server that listens for connections on a socket.
public class HTTPServer: Server {

    public typealias ServerType = HTTPServer

    /// HTTP `ServerDelegate`.
    public weak var delegate: ServerDelegate?

    /// Port number for listening for new connections.
    public private(set) var port: Int?

    /// TCP socket used for listening for new connections
    private var listenSocket: Socket?

    /// Whether the HTTP server has stopped listening
    private var stopped = false

    /// Maximum number of pending connections
    private let maxPendingConnections = 100

    /// Incoming socket handler
    private let socketManager = IncomingSocketManager()

    /// SSL cert configs for handling client requests
    public var sslConfig: SSLService.Configuration?

    fileprivate let lifecycleListener = ServerLifecycleListener()


    /// Listen for connections on a socket.
    ///
    /// Listens for connections on a socket
    ///
    /// - Parameter port: port number for new connections (eg. 8090)
    /// - Parameter errorHandler: optional callback for error handling
    public func listen(port: Int, errorHandler: ((Swift.Error) -> Void)? = nil) {
        self.port = port
        do {
            self.listenSocket = try Socket.create()

            // If SSL config has been created,
            // create and attach the SSLService delegate to the socket
            if let sslConfig = sslConfig {
                self.listenSocket?.delegate = try SSLService(usingConfiguration: sslConfig);
            }
        }
        catch let error {
            if let socketError = error as? Socket.Error {
                Log.error("Error creating socket reported:\n \(socketError.description)")
            } else if let sslError = error as? SSLError {
                // we have to catch SSLErrors separately since we are
                // calling SSLService.Configuration
                Log.error("Error creating socket reported:\n \(sslError.description)")
            } else {
                Log.error("Error creating socket: \(error)")
            }

            self.lifecycleListener.performFailCallbacks(with: error)
        }

        guard let socket = self.listenSocket else {
            // already did a callback on the error handler or logged error
            return
        }

        let queuedBlock = DispatchWorkItem(block: {
            do {
                try self.listen(socket: socket, port: port)
            } catch {
                if let callback = errorHandler {
                    callback(error)
                } else {
                    Log.error("Error listening on socket: \(error)")
                }

                self.lifecycleListener.performFailCallbacks(with: error)
            }
        })

        ListenerGroup.enqueueAsynchronously(on: DispatchQueue.global(), block: queuedBlock)
    }



    /// Static method to create a new HTTPServer and have it listen for connections.
    ///
    /// - Parameter port: port number for accepting new connections
    /// - Parameter delegate: the delegate handler for HTTP connections
    /// - Parameter errorHandler: optional callback for error handling
    ///
    /// - Returns: a new `HTTPServer` instance
    public static func listen(port: Int, delegate: ServerDelegate, errorHandler: ((Swift.Error) -> Void)? = nil) -> HTTPServer {
        let server = HTTP.createServer()
        server.delegate = delegate
        server.listen(port: port, errorHandler: errorHandler)
        return server
    }

    /// Handle instructions for listening on a socket
    ///
    /// - Parameter socket: socket to use for connecting
    /// - Parameter port: number to listen on
    private func listen(socket: Socket, port: Int) throws {
        do {
            try socket.listen(on: port, maxBacklogSize: maxPendingConnections)

            self.lifecycleListener.performStartCallbacks()

            Log.info("Listening on port \(port)")

            // TODO: Change server exit to not rely on error being thrown
            repeat {
                let clientSocket = try socket.acceptClientConnection()
                Log.info("Accepted connection from: " +
                    "\(clientSocket.remoteHostname):\(clientSocket.remotePort)")
                handleClientRequest(socket: clientSocket)
            } while true
        } catch let error as Socket.Error {
            if stopped && error.errorCode == Int32(Socket.SOCKET_ERR_ACCEPT_FAILED) {

                self.lifecycleListener.performStopCallbacks()

                Log.info("Server has stopped listening")
            }
            else {
                throw error
            }
        }
    }

    /// Handle a new client HTTP request
    ///
    /// - Parameter clientSocket: the socket used for connecting
    private func handleClientRequest(socket clientSocket: Socket, fromKeepAlive: Bool=false) {

        guard let delegate = delegate else {
            return
        }
<<<<<<< HEAD

        socketManager.handle(socket: clientSocket, using: delegate)
=======
        
        socketManager.handle(socket: clientSocket, processor: IncomingHTTPSocketProcessor(socket: clientSocket, using: delegate))
>>>>>>> 0efc4eb4
    }

    /// Stop listening for new connections.
    public func stop() {
        if let listenSocket = listenSocket {
            stopped = true
            listenSocket.close()
        }
    }

    @discardableResult
    public func started(callback: @escaping () -> Void) -> Self {
        self.lifecycleListener.addStartCallback(callback)
        return self
    }

    @discardableResult
    public func stopped(callback: @escaping () -> Void) -> Self {
        self.lifecycleListener.addStopCallback(callback)
        return self
    }

    @discardableResult
    public func failed(callback: @escaping (Swift.Error) -> Void) -> Self {
        self.lifecycleListener.addFailCallback(callback)
        return self
    }

    /// Wait for all of the listeners to stop.
    ///
    /// - todo: Note that this calls the ListenerGroup object, and is left in for
    /// backwards compability reasons. Can be safely removed once IBM-Swift/Kitura/Kitura.swift
    /// is patched to directly talk to ListenerGroup.
    @available(*, deprecated, message:"Will be removed in future versions. Use ListenerGroup.waitForListeners() directly.")
    public static func waitForListeners() {
        ListenerGroup.waitForListeners()
    }
}<|MERGE_RESOLUTION|>--- conflicted
+++ resolved
@@ -160,13 +160,8 @@
         guard let delegate = delegate else {
             return
         }
-<<<<<<< HEAD
-
-        socketManager.handle(socket: clientSocket, using: delegate)
-=======
-        
+
         socketManager.handle(socket: clientSocket, processor: IncomingHTTPSocketProcessor(socket: clientSocket, using: delegate))
->>>>>>> 0efc4eb4
     }
 
     /// Stop listening for new connections.
