/**
 * Copyright IBM Corporation 2016
 *
 * Licensed under the Apache License, Version 2.0 (the "License");
 * you may not use this file except in compliance with the License.
 * You may obtain a copy of the License at
 *
 * http://www.apache.org/licenses/LICENSE-2.0
 *
 * Unless required by applicable law or agreed to in writing, software
 * distributed under the License is distributed on an "AS IS" BASIS,
 * WITHOUT WARRANTIES OR CONDITIONS OF ANY KIND, either express or implied.
 * See the License for the specific language governing permissions and
 * limitations under the License.
 **/

import KituraSys
import CHttpParser
import Foundation

// MARK: HTTPParser

class HTTPParser {

    ///
    /// A Handle to the HTTPParser C-library
    ///
    var parser: http_parser

    ///
    /// Settings used for HTTPParser
    ///
    var settings: http_parser_settings

    ///
    /// Parsing a request? (or a response)
    ///
    var isRequest = true

    ///
    /// Delegate used for the parsing
    ///
    var delegate: HTTPParserDelegate? {

        didSet {
            if let _ = delegate {
                withUnsafeMutablePointer(&delegate) {
                    ptr in
                    self.parser.data = UnsafeMutablePointer<Void>(ptr)
                }
            }
        }
        
    }
    
    ///
    /// Whether to upgrade the HTTP connection to HTTP 1.1
    ///
    var upgrade = 1

    ///
    /// Initializes a HTTPParser instance
    ///
    /// - Parameter isRequest: whether or not this HTTP message is a request
    ///
    /// - Returns: an HTTPParser instance
    ///
    init(isRequest: Bool) {

        self.isRequest = isRequest

        parser = http_parser()
        settings = http_parser_settings()

        settings.on_url = { (parser, chunk, length) -> Int32 in
            let p = UnsafePointer<HTTPParserDelegate?>(parser?.pointee.data)
            let data = NSData(bytes: chunk, length: length)
            p?.pointee?.onUrl(data)
            return 0
        }
        
        settings.on_header_field = { (parser, chunk, length) -> Int32 in
            let data = NSData(bytes: chunk, length: length)
            let p = UnsafePointer<HTTPParserDelegate?>(parser?.pointee.data)
            p?.pointee?.onHeaderField(data)
            return 0
        }
        
        settings.on_header_value = { (parser, chunk, length) -> Int32 in
            let data = NSData(bytes: chunk, length: length)
            let p = UnsafePointer<HTTPParserDelegate?>(parser?.pointee.data)
            p?.pointee?.onHeaderValue(data)
            return 0
        }
        
        settings.on_body = { (parser, chunk, length) -> Int32 in
<<<<<<< HEAD
            let p = UnsafePointer<HTTPParserDelegate?>(parser?.pointee.data)
            let data = NSData(bytes: chunk, length: length)
            p?.pointee?.onBody(data)
           
=======
            let p = UnsafePointer<HTTPParserDelegate?>(parser.pointee.data)
            if p?.pointee?.saveBody == true {
                let data = NSData(bytes: chunk, length: length)
                p?.pointee?.onBody(data)
            }
>>>>>>> 7ed54527
            return 0
        }
        
        settings.on_headers_complete = { (parser) -> Int32 in
            let p = UnsafePointer<HTTPParserDelegate?>(parser?.pointee.data)
            // TODO: Clean and refactor
            //let method = String( get_method(parser))
            let po =  get_method(parser)
            var message = ""
            var i = 0
            while((po!+i).pointee != Int8(0)) {
                message += String(UnicodeScalar(UInt8((po!+i).pointee)))
                i += 1
            }
            p?.pointee?.onHeadersComplete(method: message, versionMajor: (parser?.pointee.http_major)!,
                versionMinor: (parser?.pointee.http_minor)!)
            
            return 0
        }
        
        settings.on_message_begin = { (parser) -> Int32 in
            let p = UnsafePointer<HTTPParserDelegate?>(parser?.pointee.data)
            p?.pointee?.onMessageBegin()
            
            return 0
        }
        
        settings.on_message_complete = { (parser) -> Int32 in
            let p = UnsafePointer<HTTPParserDelegate?>(parser?.pointee.data)
            if get_status_code(parser) == 100 {
                p?.pointee?.reset()
            }
            else {
                p?.pointee?.onMessageComplete()
            }
            
            return 0
        }
        
        reset()	
    }
    
    ///
    /// Executes the parsing on the byte array
    ///
    /// - Parameter data: pointer to a byte array
    /// - Parameter length: length of the byte array
    ///
    /// - Returns: ???
    ///
    func execute (_ data: UnsafePointer<Int8>, length: Int) -> (Int, UInt32) {
        let nparsed = http_parser_execute(&parser, &settings, data, length)
        let upgrade = get_upgrade_value(&parser)
        return (nparsed, upgrade)
    }    

    ///
    /// Reset the http_parser context structure.
    ///
    func reset() {
        http_parser_init(&parser, isRequest ? HTTP_REQUEST : HTTP_RESPONSE)
    }

    ///
    /// Did the request include a Connection: keep-alive header?
    ///
    func isKeepAlive() -> Bool {
        return isRequest && http_should_keep_alive(&parser) == 1
    }

}

///
/// Delegate protocol for HTTP parsing stages
///
protocol HTTPParserDelegate: class {
    var saveBody : Bool { get }
    func onUrl(_ url:NSData)
    func onHeaderField(_ data: NSData)
    func onHeaderValue(_ data: NSData)
    func onHeadersComplete(method: String, versionMajor: UInt16, versionMinor: UInt16)
    func onMessageBegin()
    func onMessageComplete()
    func onBody(_ body: NSData)
    func reset()    
}<|MERGE_RESOLUTION|>--- conflicted
+++ resolved
@@ -94,18 +94,11 @@
         }
         
         settings.on_body = { (parser, chunk, length) -> Int32 in
-<<<<<<< HEAD
             let p = UnsafePointer<HTTPParserDelegate?>(parser?.pointee.data)
-            let data = NSData(bytes: chunk, length: length)
-            p?.pointee?.onBody(data)
-           
-=======
-            let p = UnsafePointer<HTTPParserDelegate?>(parser.pointee.data)
             if p?.pointee?.saveBody == true {
                 let data = NSData(bytes: chunk, length: length)
                 p?.pointee?.onBody(data)
             }
->>>>>>> 7ed54527
             return 0
         }
         
