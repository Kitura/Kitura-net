/**
 * Copyright IBM Corporation 2016
 *
 * Licensed under the Apache License, Version 2.0 (the "License");
 * you may not use this file except in compliance with the License.
 * You may obtain a copy of the License at
 *
 * http://www.apache.org/licenses/LICENSE-2.0
 *
 * Unless required by applicable law or agreed to in writing, software
 * distributed under the License is distributed on an "AS IS" BASIS,
 * WITHOUT WARRANTIES OR CONDITIONS OF ANY KIND, either express or implied.
 * See the License for the specific language governing permissions and
 * limitations under the License.
 **/


import KituraSys
import Socket

import Foundation

// MARK: IncomingMessage

public class IncomingMessage : HTTPParserDelegate, SocketReader {

    ///
    /// Default buffer size used for creating a BufferList
    ///
    private static let bufferSize = 2000

    /// 
    /// Major version for HTTP 
    ///
    public private(set) var httpVersionMajor: UInt16?

    ///
    /// Minor version for HTTP
    ///
    public private(set) var httpVersionMinor: UInt16?

    ///
    /// Set of headers
    ///
    public var headers = HeadersContainer()

    ///
    /// HTTP Method
    ///
    public private(set) var method: String = "" // TODO: enum?

    ///
    /// URL
    ///
    public private(set) var urlString = ""

    ///
    /// Raw URL
    ///
    public private(set) var url = NSMutableData()

    // MARK: - Private
    
    // TODO: trailers

    ///
    /// TODO: ???
    ///
    private var lastHeaderWasAValue = false

    ///
    /// TODO: ???
    ///
    private var lastHeaderField = NSMutableData()

    ///
    /// TODO: ???
    ///
    private var lastHeaderValue = NSMutableData()

    ///
    /// TODO: ???
    ///
    private var httpParser: HTTPParser?

    ///
    /// TODO: ???
    ///
    private var status = Status.initial

    ///
    /// Chunk of body read in by the http_parser, filled by callbacks to onBody
    ///
    private var bodyChunk = BufferList()

    ///
    /// TODO: ???
    ///
    private weak var helper: IncomingMessageHelper?

    ///
    /// TODO: ???
    ///
    private var ioBuffer = NSMutableData(capacity: IncomingMessage.bufferSize)
    
    ///
    /// TODO: ???
    ///
    private var buffer = NSMutableData(capacity: IncomingMessage.bufferSize)


    ///
    /// List of status states
    ///
    private enum Status {
        
        case initial
        case headersComplete
        case messageComplete
        case error
        case reset
        
    }


    ///
    /// HTTP parser error types
    ///
    public enum HTTPParserErrorType {
        
        case success
        case parsedLessThanRead
        case unexpectedEOF
        case internalError // TODO
        
    }

    ///
    /// Initializes a new IncomingMessage
    ///
    /// - Parameter isRequest: whether this message is a request
    ///
    /// - Returns: an IncomingMessage instance
    ///
    init (isRequest: Bool) {
        httpParser = HTTPParser(isRequest: isRequest)

        httpParser!.delegate = self
    }

    ///
    /// Sets a helper delegate
    ///
    /// - Parameter helper: the IncomingMessageHelper
    ///
    func setup(_ helper: IncomingMessageHelper) {
        self.helper = helper
    }


    ///
    /// Parse the message
    ///
    /// - Parameter callback: (HTTPParserErrorType) -> Void closure
    ///
    func parse (_ callback: (HTTPParserErrorType) -> Void) {
        guard let parser = httpParser where status == .initial else {
            freeHTTPParser()
            callback(.internalError)
            return
        }

	var start = 0
	var length = 0
        while status == .initial {
            do {
                if  start == 0  {
                    ioBuffer!.length = 0
		    length = try helper!.readHelper(into: ioBuffer!)
		}
                if length > 0 {
		    let offset = start
		    start = 0
                    let (nparsed, upgrade) = parser.execute(UnsafePointer<Int8>(ioBuffer!.bytes)+offset, length: length)
                    if upgrade == 1 {
                        // TODO handle new protocol
                    }
                    else if (nparsed != length) {

                        if  status == .reset  {
                            // Apparently the short message was a Continue. Let's just keep on parsing
                            status = .initial
                            start = nparsed
                            length -= nparsed
                                        parser.reset()
                        }
                        else {
                            /* Handle error. Usually just close the connection. */
                            freeHTTPParser()
                            status = .error
                            callback(.parsedLessThanRead)
                        }
                    }
                }
                else {
                    /* Handle unexpected EOF. Usually just close the connection. */
                    freeHTTPParser()
                    status = .error
                    callback(.unexpectedEOF)
                }
            }
            catch {
                /* Handle error. Usually just close the connection. */
                freeHTTPParser()
                status = .error
                callback(.unexpectedEOF)
            }
        }
        if status != .error {
            callback(.success)
        }
    }

    ///
    /// Read data in the message
    ///
    /// - Parameter data: An NSMutableData to hold the data in the message
    ///
    /// - Returns: the number of bytes read
    ///
    public func read(into data: NSMutableData) throws -> Int {
        var count = bodyChunk.fill(data: data)
        if count == 0 {
            if let parser = httpParser where status == .headersComplete {
                do {
                    ioBuffer!.length = 0
                    count = try helper!.readHelper(into: ioBuffer!)
                    if count > 0 {
                        let (nparsed, upgrade) = parser.execute(UnsafePointer<Int8>(ioBuffer!.bytes), length: count)
                        if upgrade == 1 {
                            // TODO: handle new protocol
                        }
                        else if (nparsed != count) {
                            /* Handle error. Usually just close the connection. */
                            freeHTTPParser()
                            status = .error
                        }
                        else {
                            count = bodyChunk.fill(data: data)
                        }
                    }
                    else {
                        status = .messageComplete
                        freeHTTPParser()
                    }
                }
                catch let error {
                    /* Handle error. Usually just close the connection. */
                    freeHTTPParser()
                    status = .error
                    throw error
                }
            }
        }

        return count
    }

    ///
    /// Read all data in the message
    ///
    /// - Parameter data: An NSMutableData to hold the data in the message
    ///
    /// - Returns: the number of bytes read
    ///
    public func readAllData(into data: NSMutableData) throws -> Int {
        var length = try read(into: data)
        var bytesRead = length
        while length != 0 {
            length = try read(into: data)
            bytesRead += length
        }
        return bytesRead
    }

    ///
    /// Read the string
    ///
    /// - Throws: TODO ???
    /// - Returns: an Optional string
    ///
    public func readString() throws -> String? {

        buffer!.length = 0
        let length = try read(into: buffer!)
        if length > 0 {
            return StringUtils.fromUtf8String(buffer!)
        }
        else {
            return nil
        }
        
    }

    ///
    /// Free the httpParser from the IncomingMessage
    ///
    private func freeHTTPParser () {
        
        httpParser?.delegate = nil
        httpParser = nil
        
    }


    ///
    /// Instructions for when reading URL portion
    ///
    /// - Parameter data: the data
    ///
    func onUrl(_ data: NSData) {

        url.append(data)
    }


    ///
    /// Instructions for when reading header field
    ///
    /// - Parameter data: the data
    ///
    func onHeaderField (_ data: NSData) {
        
        if lastHeaderWasAValue {
            addHeader()
        }
        lastHeaderField.append(data)
        lastHeaderWasAValue = false
        
    }

    ///
    /// Instructions for when reading a header value
    ///
    /// - Parameter data: the data
    ///
    func onHeaderValue (_ data: NSData) {

        lastHeaderValue.append(data)
        lastHeaderWasAValue = true

    }

    ///
    /// Set the header key-value pair
    ///
    private func addHeader() {

        let headerKey = StringUtils.fromUtf8String(lastHeaderField)!
        let headerValue = StringUtils.fromUtf8String(lastHeaderValue)!
        
        switch(headerKey.lowercased()) {
            // Headers with a simple value that are not merged (i.e. duplicates dropped)
            // https://mxr.mozilla.org/mozilla/source/netwerk/protocol/http/src/nsHttpHeaderArray.cpp
            //
            case "content-type", "content-length", "user-agent", "referer", "host",
                 "authorization", "proxy-authorization", "if-modified-since",
                 "if-unmodified-since", "from", "location", "max-forwards",
                 "retry-after", "etag", "last-modified", "server", "age", "expires":
                if let _ = headers.get(headerKey) {
                    break
                }
                fallthrough
            default:
                headers.append(headerKey, value: headerValue)
        }

        lastHeaderField.length = 0
        lastHeaderValue.length = 0

    }

    ///
    /// Instructions for when reading the body of the message
    ///
    /// - Parameter data: the data
    ///
    func onBody (_ data: NSData) {

        self.bodyChunk.append(data: data)

    }

    ///
    /// Instructions for when the headers have been finished being parsed.
    ///
    /// - Parameter method: the HTTP method
    /// - Parameter versionMajor: major version of HTTP
    /// - Parameter versionMinor: minor version of HTTP 
    ///
    func onHeadersComplete(method: String, versionMajor: UInt16, versionMinor: UInt16) {
        
        httpVersionMajor = versionMajor
        httpVersionMinor = versionMinor
        self.method = method
        urlString = StringUtils.fromUtf8String(url) ?? ""

        if  lastHeaderWasAValue  {
            addHeader()
        }

        status = .headersComplete
        
    }


    ///
    /// Instructions for when beginning to read a message 
    ///
    func onMessageBegin() {
    }


    ///
    /// Instructions for when done reading the message 
    ///
    func onMessageComplete() {
        
        status = .messageComplete
        freeHTTPParser()
        
    }

    ///
    /// instructions for when reading is reset
    ///
    func reset() {
	lastHeaderWasAValue = false
        headerStorage.reset()
	url.length = 0
	status = .reset
    }

}

<<<<<<< HEAD
=======
//
// Private class for Header storage
//
internal class HeaderStorage {
    //
    // Storage for headers who's value is a String
    //
    internal var simpleHeaders = [String:String]()

    //
    // Storage for headers who's value is an Array of Strings
    //
    internal var arrayHeaders = [String: [String]]()

    func addHeader(key headerKey: String, value headerValue: String) {

        let headerKeyLowerCase = headerKey.lowercased()

        // Determine how to handle the header (i.e. simple header array header,...)
        switch(headerKey.lowercased()) {

            // Headers with an array value (can appear multiple times, but can't be merged)
            //
            case "set-cookie":
                var oldArray = arrayHeaders[headerKeyLowerCase] ?? [String]()
                oldArray.append(headerValue)
                arrayHeaders[headerKeyLowerCase] = oldArray
                break

            // Headers with a simple value that are not merged (i.e. duplicates dropped)
            // https://mxr.mozilla.org/mozilla/source/netwerk/protocol/http/src/nsHTTPHeaderArray.cpp
            //
            case "content-type", "content-length", "user-agent", "referer", "host",
                    "authorization", "proxy-authorization", "if-modified-since",
                    "if-unmodified-since", "from", "location", "max-forwards",
                    "retry-after", "etag", "last-modified", "server", "age", "expires":
                if  simpleHeaders[headerKeyLowerCase]  == nil  {
                    // ignore the header if we already had one with this key
                    simpleHeaders[headerKeyLowerCase] = headerValue
                }
                break

            // Headers with a simple value that can be merged
            //
            default:
                if  let oldValue = simpleHeaders[headerKeyLowerCase]  {
                    simpleHeaders[headerKeyLowerCase] = oldValue + ", " + headerValue
                }
                else {
                    simpleHeaders[headerKeyLowerCase] = headerValue
                }
                break
        }
    }

    func reset() {
        simpleHeaders.removeAll()
        arrayHeaders.removeAll()
    }
}

//
// Class to "simulate" Dictionary access of headers with simple values
//
public class SimpleHeaders {
    internal let storage: HeaderStorage

    private init(storage: HeaderStorage) {
        self.storage = storage
    }

    public subscript(key: String) -> String? {
        let keyLowercase = key.lowercased()
        var result = storage.simpleHeaders[keyLowercase]
        if  result == nil  {
            if  let entry = storage.arrayHeaders[keyLowercase]  {
                result = entry[0]
            }
        }
        return result
    }
}

extension SimpleHeaders: Sequence {
    public typealias Iterator = SimpleHeadersIterator

    public func makeIterator() -> SimpleHeaders.Iterator {
        return SimpleHeaders.Iterator(self)
    }
}

public struct SimpleHeadersIterator: IteratorProtocol {
    public typealias Element = (String, String)

    private var simpleIterator: DictionaryIterator<String, String>
    private var arrayIterator: DictionaryIterator<String, [String]>

    init(_ simpleHeaders: SimpleHeaders) {
        simpleIterator = simpleHeaders.storage.simpleHeaders.makeIterator()
        arrayIterator = simpleHeaders.storage.arrayHeaders.makeIterator()
    }

    public mutating func next() -> SimpleHeadersIterator.Element? {
        var result = simpleIterator.next()
        if  result == nil  {
            if  let arrayElem = arrayIterator.next()  {
                let (arrayKey, arrayValue) = arrayElem
                result = (arrayKey, arrayValue[0])
            }
        }
        return result
    }
}

//
// Class to "simulate" Dictionary access of headers with array values
//
public class ArrayHeaders {
    private let storage: HeaderStorage

    private init(storage: HeaderStorage) {
        self.storage = storage
    }

    public subscript(key: String) -> [String]? {
        let keyLowercase = key.lowercased()
        var result = storage.arrayHeaders[keyLowercase]
        if  result == nil  {
            if  let entry = storage.simpleHeaders[keyLowercase]  {
                result = entry.components(separatedBy: ", ")
            }
        }
        return result
    }
}

extension ArrayHeaders: Sequence {
    public typealias Iterator = ArrayHeadersIterator

    public func makeIterator() -> ArrayHeaders.Iterator {
        return ArrayHeaders.Iterator(self)
    }
}

public struct ArrayHeadersIterator: IteratorProtocol {
    public typealias Element = (String, [String])

    private var arrayIterator: DictionaryIterator<String, [String]>
    private var simpleIterator: DictionaryIterator<String, String>

    init(_ arrayHeaders: ArrayHeaders) {
        arrayIterator = arrayHeaders.storage.arrayHeaders.makeIterator()
        simpleIterator = arrayHeaders.storage.simpleHeaders.makeIterator()
    }

    public mutating func next() -> ArrayHeadersIterator.Element? {
        var result = arrayIterator.next()
        if  result == nil  {
            if  let simpleElem = simpleIterator.next()  {
                let (simpleKey, simpleValue) = simpleElem
                result = (simpleKey, simpleValue.components(separatedBy: ", "))
            }
        }
        return result
    }
}

>>>>>>> a42b5332
///
/// Protocol for IncomingMessageHelper
protocol IncomingMessageHelper: class {

    ///
    /// TODO: ???
    ///
    func readHelper(into data: NSMutableData) throws -> Int

}<|MERGE_RESOLUTION|>--- conflicted
+++ resolved
@@ -170,17 +170,17 @@
             return
         }
 
-	var start = 0
-	var length = 0
+        var start = 0
+        var length = 0
         while status == .initial {
             do {
                 if  start == 0  {
                     ioBuffer!.length = 0
-		    length = try helper!.readHelper(into: ioBuffer!)
-		}
+                    length = try helper!.readHelper(into: ioBuffer!)
+                }
                 if length > 0 {
-		    let offset = start
-		    start = 0
+                    let offset = start
+                    start = 0
                     let (nparsed, upgrade) = parser.execute(UnsafePointer<Int8>(ioBuffer!.bytes)+offset, length: length)
                     if upgrade == 1 {
                         // TODO handle new protocol
@@ -192,7 +192,7 @@
                             status = .initial
                             start = nparsed
                             length -= nparsed
-                                        parser.reset()
+                            parser.reset()
                         }
                         else {
                             /* Handle error. Usually just close the connection. */
@@ -435,184 +435,13 @@
     /// instructions for when reading is reset
     ///
     func reset() {
-	lastHeaderWasAValue = false
-        headerStorage.reset()
-	url.length = 0
-	status = .reset
+        lastHeaderWasAValue = false
+        url.length = 0
+        status = .reset
     }
 
 }
 
-<<<<<<< HEAD
-=======
-//
-// Private class for Header storage
-//
-internal class HeaderStorage {
-    //
-    // Storage for headers who's value is a String
-    //
-    internal var simpleHeaders = [String:String]()
-
-    //
-    // Storage for headers who's value is an Array of Strings
-    //
-    internal var arrayHeaders = [String: [String]]()
-
-    func addHeader(key headerKey: String, value headerValue: String) {
-
-        let headerKeyLowerCase = headerKey.lowercased()
-
-        // Determine how to handle the header (i.e. simple header array header,...)
-        switch(headerKey.lowercased()) {
-
-            // Headers with an array value (can appear multiple times, but can't be merged)
-            //
-            case "set-cookie":
-                var oldArray = arrayHeaders[headerKeyLowerCase] ?? [String]()
-                oldArray.append(headerValue)
-                arrayHeaders[headerKeyLowerCase] = oldArray
-                break
-
-            // Headers with a simple value that are not merged (i.e. duplicates dropped)
-            // https://mxr.mozilla.org/mozilla/source/netwerk/protocol/http/src/nsHTTPHeaderArray.cpp
-            //
-            case "content-type", "content-length", "user-agent", "referer", "host",
-                    "authorization", "proxy-authorization", "if-modified-since",
-                    "if-unmodified-since", "from", "location", "max-forwards",
-                    "retry-after", "etag", "last-modified", "server", "age", "expires":
-                if  simpleHeaders[headerKeyLowerCase]  == nil  {
-                    // ignore the header if we already had one with this key
-                    simpleHeaders[headerKeyLowerCase] = headerValue
-                }
-                break
-
-            // Headers with a simple value that can be merged
-            //
-            default:
-                if  let oldValue = simpleHeaders[headerKeyLowerCase]  {
-                    simpleHeaders[headerKeyLowerCase] = oldValue + ", " + headerValue
-                }
-                else {
-                    simpleHeaders[headerKeyLowerCase] = headerValue
-                }
-                break
-        }
-    }
-
-    func reset() {
-        simpleHeaders.removeAll()
-        arrayHeaders.removeAll()
-    }
-}
-
-//
-// Class to "simulate" Dictionary access of headers with simple values
-//
-public class SimpleHeaders {
-    internal let storage: HeaderStorage
-
-    private init(storage: HeaderStorage) {
-        self.storage = storage
-    }
-
-    public subscript(key: String) -> String? {
-        let keyLowercase = key.lowercased()
-        var result = storage.simpleHeaders[keyLowercase]
-        if  result == nil  {
-            if  let entry = storage.arrayHeaders[keyLowercase]  {
-                result = entry[0]
-            }
-        }
-        return result
-    }
-}
-
-extension SimpleHeaders: Sequence {
-    public typealias Iterator = SimpleHeadersIterator
-
-    public func makeIterator() -> SimpleHeaders.Iterator {
-        return SimpleHeaders.Iterator(self)
-    }
-}
-
-public struct SimpleHeadersIterator: IteratorProtocol {
-    public typealias Element = (String, String)
-
-    private var simpleIterator: DictionaryIterator<String, String>
-    private var arrayIterator: DictionaryIterator<String, [String]>
-
-    init(_ simpleHeaders: SimpleHeaders) {
-        simpleIterator = simpleHeaders.storage.simpleHeaders.makeIterator()
-        arrayIterator = simpleHeaders.storage.arrayHeaders.makeIterator()
-    }
-
-    public mutating func next() -> SimpleHeadersIterator.Element? {
-        var result = simpleIterator.next()
-        if  result == nil  {
-            if  let arrayElem = arrayIterator.next()  {
-                let (arrayKey, arrayValue) = arrayElem
-                result = (arrayKey, arrayValue[0])
-            }
-        }
-        return result
-    }
-}
-
-//
-// Class to "simulate" Dictionary access of headers with array values
-//
-public class ArrayHeaders {
-    private let storage: HeaderStorage
-
-    private init(storage: HeaderStorage) {
-        self.storage = storage
-    }
-
-    public subscript(key: String) -> [String]? {
-        let keyLowercase = key.lowercased()
-        var result = storage.arrayHeaders[keyLowercase]
-        if  result == nil  {
-            if  let entry = storage.simpleHeaders[keyLowercase]  {
-                result = entry.components(separatedBy: ", ")
-            }
-        }
-        return result
-    }
-}
-
-extension ArrayHeaders: Sequence {
-    public typealias Iterator = ArrayHeadersIterator
-
-    public func makeIterator() -> ArrayHeaders.Iterator {
-        return ArrayHeaders.Iterator(self)
-    }
-}
-
-public struct ArrayHeadersIterator: IteratorProtocol {
-    public typealias Element = (String, [String])
-
-    private var arrayIterator: DictionaryIterator<String, [String]>
-    private var simpleIterator: DictionaryIterator<String, String>
-
-    init(_ arrayHeaders: ArrayHeaders) {
-        arrayIterator = arrayHeaders.storage.arrayHeaders.makeIterator()
-        simpleIterator = arrayHeaders.storage.simpleHeaders.makeIterator()
-    }
-
-    public mutating func next() -> ArrayHeadersIterator.Element? {
-        var result = arrayIterator.next()
-        if  result == nil  {
-            if  let simpleElem = simpleIterator.next()  {
-                let (simpleKey, simpleValue) = simpleElem
-                result = (simpleKey, simpleValue.components(separatedBy: ", "))
-            }
-        }
-        return result
-    }
-}
-
->>>>>>> a42b5332
 ///
 /// Protocol for IncomingMessageHelper
 protocol IncomingMessageHelper: class {
