/**
 * Copyright IBM Corporation 2016
 *
 * Licensed under the Apache License, Version 2.0 (the "License");
 * you may not use this file except in compliance with the License.
 * You may obtain a copy of the License at
 *
 * http://www.apache.org/licenses/LICENSE-2.0
 *
 * Unless required by applicable law or agreed to in writing, software
 * distributed under the License is distributed on an "AS IS" BASIS,
 * WITHOUT WARRANTIES OR CONDITIONS OF ANY KIND, either express or implied.
 * See the License for the specific language governing permissions and
 * limitations under the License.
 **/


import KituraSys
import Socket

import Foundation

// MARK: IncomingMessage

public class IncomingMessage : HTTPParserDelegate, SocketReader {

    ///
    /// Default buffer size used for creating a BufferList
    ///
    private static let BUFFER_SIZE = 2000

    /// 
    /// Major version for HTTP 
    ///
    public private(set) var httpVersionMajor: UInt16?

    ///
    /// Minor version for HTTP
    ///
    public private(set) var httpVersionMinor: UInt16?

    //
    // Storage for headers
    //
    private let headerStorage = HeaderStorage()

    ///
    /// Set of headers who's value is a String
    ///
    public private(set) var headers: SimpleHeaders

    ///
    /// Set of headers who's value is an Array
    ///
    public private(set) var headersAsArrays: ArrayHeaders

    ///
    /// Raw headers before processing
    ///
    public private(set) var rawHeaders = [String]()

    ///
    /// HTTP Method
    ///
    public private(set) var method: String = "" // TODO: enum?

    ///
    /// URL
    ///
    public private(set) var urlString = ""

    ///
    /// Raw URL
    ///
    public private(set) var url = NSMutableData()

    // MARK: - Private
    
    // TODO: trailers

    ///
    /// TODO: ???
    ///
    private var lastHeaderWasAValue = false

    ///
    /// TODO: ???
    ///
    private var lastHeaderField = NSMutableData()

    ///
    /// TODO: ???
    ///
    private var lastHeaderValue = NSMutableData()

    ///
    /// TODO: ???
    ///
    private var httpParser: HTTPParser?

    ///
    /// TODO: ???
    ///
    private var status = Status.Initial

    ///
    /// Chunk of body read in by the http_parser, filled by callbacks to onBody
    ///
    private var bodyChunk = BufferList()

    ///
    /// TODO: ???
    ///
    private weak var helper: IncomingMessageHelper?

    ///
    /// TODO: ???
    ///
    private var ioBuffer = NSMutableData(capacity: BUFFER_SIZE)
    
    ///
    /// TODO: ???
    ///
    private var buffer = NSMutableData(capacity: BUFFER_SIZE)


    ///
    /// List of status states
    ///
    private enum Status {
        
        case Initial
        case HeadersComplete
        case MessageComplete
        case Error
        case Reset
        
    }


    ///
    /// HTTP parser error types
    ///
    public enum HTTPParserErrorType {
        
        case Success
        case ParsedLessThanRead
        case UnexpectedEOF
        case InternalError // TODO
        
    }

    ///
    /// Initializes a new IncomingMessage
    ///
    /// - Parameter isRequest: whether this message is a request
    ///
    /// - Returns: an IncomingMessage instance
    ///
    init (isRequest: Bool) {
        httpParser = HTTPParser(isRequest: isRequest)

        headers = SimpleHeaders(storage: headerStorage)
        headersAsArrays = ArrayHeaders(storage: headerStorage)

        httpParser!.delegate = self
    }

    ///
    /// Sets a helper delegate
    ///
    /// - Parameter helper: the IncomingMessageHelper
    ///
    func setup(_ helper: IncomingMessageHelper) {
        self.helper = helper
    }


    ///
    /// Parse the message
    ///
    /// - Parameter callback: (HTTPParserErrorType) -> Void closure
    ///
    func parse (_ callback: (HTTPParserErrorType) -> Void) {
        guard let parser = httpParser where status == .Initial else {
            freeHTTPParser()
            callback(.InternalError)
            return
        }

	var start = 0
	var length = 0
        while status == .Initial {
            do {
                if  start == 0  {
                    ioBuffer!.length = 0
		    length = try helper!.readHelper(into: ioBuffer!)
		}
                if length > 0 {
		    let offset = start
		    start = 0
                    let (nparsed, upgrade) = parser.execute(UnsafePointer<Int8>(ioBuffer!.bytes)+offset, length: length)
                    if upgrade == 1 {
                        // TODO handle new protocol
                    }
                    else if (nparsed != length) {
<<<<<<< HEAD
                        /* Handle error. Usually just close the connection. */
                        freeHTTPParser()
                        status = .Error
                        callback(.ParsedLessThanRead)
=======

			if  status == .Reset  {
			    // Apparently the short message was a Continue. Let's just keep on parsing
			    status = .Initial
			    start = nparsed
			    length -= nparsed
                            parser.reset()
			}
			else {
                            /* Handle error. Usually just close the connection. */
                            freeHttpParser()
                            status = .Error
                            callback(.ParsedLessThanRead)
                        }
>>>>>>> 59ca817a
                    }
                }
                else {
                    /* Handle unexpected EOF. Usually just close the connection. */
                    freeHTTPParser()
                    status = .Error
                    callback(.UnexpectedEOF)
                }
            }
            catch {
                /* Handle error. Usually just close the connection. */
                freeHTTPParser()
                status = .Error
                callback(.UnexpectedEOF)
            }
        }
        if status != .Error {
            callback(.Success)
        }
    }

    ///
    /// Read data in the message
    ///
    /// - Parameter data: An NSMutableData to hold the data in the message
    ///
    /// - Returns: the number of bytes read
    ///
    public func read(into data: NSMutableData) throws -> Int {
        var count = bodyChunk.fill(data: data)
        if count == 0 {
            if let parser = httpParser where status == .HeadersComplete {
                do {
                    ioBuffer!.length = 0
                    count = try helper!.readHelper(into: ioBuffer!)
                    if count > 0 {
                        let (nparsed, upgrade) = parser.execute(UnsafePointer<Int8>(ioBuffer!.bytes), length: count)
                        if upgrade == 1 {
                            // TODO: handle new protocol
                        }
                        else if (nparsed != count) {
                            /* Handle error. Usually just close the connection. */
                            freeHTTPParser()
                            status = .Error
                        }
                        else {
                            count = bodyChunk.fill(data: data)
                        }
                    }
                    else {
                        status = .MessageComplete
                        freeHTTPParser()
                    }
                }
                catch let error {
                    /* Handle error. Usually just close the connection. */
                    freeHTTPParser()
                    status = .Error
                    throw error
                }
            }
        }

        return count
    }

    ///
    /// Read all data in the message
    ///
    /// - Parameter data: An NSMutableData to hold the data in the message
    ///
    /// - Returns: the number of bytes read
    ///
    public func readAllData(into data: NSMutableData) throws -> Int {
        var length = try read(into: data)
        var bytesRead = length
        while length != 0 {
            length = try read(into: data)
            bytesRead += length
        }
        return bytesRead
    }

    ///
    /// Read the string
    ///
    /// - Throws: TODO ???
    /// - Returns: an Optional string
    ///
    public func readString() throws -> String? {

        buffer!.length = 0
        let length = try read(into: buffer!)
        if length > 0 {
            return StringUtils.fromUtf8String(buffer!)
        }
        else {
            return nil
        }
        
    }

    ///
    /// Free the httpParser from the IncomingMessage
    ///
    private func freeHTTPParser () {
        
        httpParser?.delegate = nil
        httpParser = nil
        
    }


    ///
    /// Instructions for when reading URL portion
    ///
    /// - Parameter data: the data
    ///
    func onUrl(_ data: NSData) {

        url.append(data)
    }


    ///
    /// Instructions for when reading header field
    ///
    /// - Parameter data: the data
    ///
    func onHeaderField (_ data: NSData) {
        
        if lastHeaderWasAValue {
            addHeader()
        }
        lastHeaderField.append(data)
        lastHeaderWasAValue = false
        
    }

    ///
    /// Instructions for when reading a header value
    ///
    /// - Parameter data: the data
    ///
    func onHeaderValue (_ data: NSData) {

        lastHeaderValue.append(data)
        lastHeaderWasAValue = true

    }

    ///
    /// Set the header key-value pair
    ///
    private func addHeader() {

        let headerKey = StringUtils.fromUtf8String(lastHeaderField)!
        let headerValue = StringUtils.fromUtf8String(lastHeaderValue)!

        rawHeaders.append(headerKey)
        rawHeaders.append(headerValue)

        headerStorage.addHeader(key: headerKey, value: headerValue)

        lastHeaderField.length = 0
        lastHeaderValue.length = 0

    }

    ///
    /// Instructions for when reading the body of the message
    ///
    /// - Parameter data: the data
    ///
    func onBody (_ data: NSData) {

        self.bodyChunk.append(data: data)

    }

    ///
    /// Instructions for when the headers have been finished being parsed.
    ///
    /// - Parameter method: the HTTP method
    /// - Parameter versionMajor: major version of HTTP
    /// - Parameter versionMinor: minor version of HTTP 
    ///
    func onHeadersComplete(method: String, versionMajor: UInt16, versionMinor: UInt16) {
        
        httpVersionMajor = versionMajor
        httpVersionMinor = versionMinor
        self.method = method
        urlString = StringUtils.fromUtf8String(url) ?? ""

        if  lastHeaderWasAValue  {
            addHeader()
        }

        status = .HeadersComplete
        
    }


    ///
    /// Instructions for when beginning to read a message 
    ///
    func onMessageBegin() {
    }


    ///
    /// Instructions for when done reading the message 
    ///
    func onMessageComplete() {
        
        status = .MessageComplete
        freeHTTPParser()
        
    }

    ///
    /// instructions for when reading is reset
    ///
    func reset() {
	lastHeaderWasAValue = false
        headerStorage.reset()
	url.length = 0
	status = .Reset
    }

}

//
// Private class for Header storage
//
internal class HeaderStorage {
    //
    // Storage for headers who's value is a String
    //
    internal var simpleHeaders = [String:String]()

    //
    // Storage for headers who's value is an Array of Strings
    //
    internal var arrayHeaders = [String: [String]]()

    func addHeader(key headerKey: String, value headerValue: String) {

        let headerKeyLowerCase = headerKey.lowercased()

        // Determine how to handle the header (i.e. simple header array header,...)
        switch(headerKey.lowercased()) {

            // Headers with an array value (can appear multiple times, but can't be merged)
            //
            case "set-cookie":
                var oldArray = arrayHeaders[headerKeyLowerCase] ?? [String]()
                oldArray.append(headerValue)
                arrayHeaders[headerKeyLowerCase] = oldArray
                break

            // Headers with a simple value that are not merged (i.e. duplicates dropped)
            // https://mxr.mozilla.org/mozilla/source/netwerk/protocol/http/src/nsHTTPHeaderArray.cpp
            //
            case "content-type", "content-length", "user-agent", "referer", "host",
                    "authorization", "proxy-authorization", "if-modified-since",
                    "if-unmodified-since", "from", "location", "max-forwards",
                    "retry-after", "etag", "last-modified", "server", "age", "expires":
                if  simpleHeaders[headerKeyLowerCase]  == nil  {
                    // ignore the header if we already had one with this key
                    simpleHeaders[headerKeyLowerCase] = headerValue
                }
                break

            // Headers with a simple value that can be merged
            //
            default:
                if  let oldValue = simpleHeaders[headerKeyLowerCase]  {
                    simpleHeaders[headerKeyLowerCase] = oldValue + ", " + headerValue
                }
                else {
                    simpleHeaders[headerKeyLowerCase] = headerValue
                }
                break
        }
    }

    func reset() {
        simpleHeaders.removeAll()
        arrayHeaders.removeAll()
    }
}

//
// Class to "simulate" Dictionary access of headers with simple values
//
public class SimpleHeaders {
    internal let storage: HeaderStorage

    private init(storage: HeaderStorage) {
        self.storage = storage
    }

    public subscript(key: String) -> String? {
        let keyLowercase = key.lowercased()
        var result = storage.simpleHeaders[keyLowercase]
        if  result == nil  {
            if  let entry = storage.arrayHeaders[keyLowercase]  {
                result = entry[0]
            }
        }
        return result
    }
}

extension SimpleHeaders: Sequence {
    public typealias Iterator = SimpleHeadersIterator

    public func makeIterator() -> SimpleHeaders.Iterator {
        return SimpleHeaders.Iterator(self)
    }
}

public struct SimpleHeadersIterator: IteratorProtocol {
    public typealias Element = (String, String)

    private var simpleIterator: DictionaryIterator<String, String>
    private var arrayIterator: DictionaryIterator<String, [String]>

    init(_ simpleHeaders: SimpleHeaders) {
        simpleIterator = simpleHeaders.storage.simpleHeaders.makeIterator()
        arrayIterator = simpleHeaders.storage.arrayHeaders.makeIterator()
    }

    public mutating func next() -> SimpleHeadersIterator.Element? {
        var result = simpleIterator.next()
        if  result == nil  {
            if  let arrayElem = arrayIterator.next()  {
                let (arrayKey, arrayValue) = arrayElem
                result = (arrayKey, arrayValue[0])
            }
        }
        return result
    }
}

//
// Class to "simulate" Dictionary access of headers with array values
//
public class ArrayHeaders {
    private let storage: HeaderStorage

    private init(storage: HeaderStorage) {
        self.storage = storage
    }

    public subscript(key: String) -> [String]? {
        let keyLowercase = key.lowercased()
        var result = storage.arrayHeaders[keyLowercase]
        if  result == nil  {
            if  let entry = storage.simpleHeaders[keyLowercase]  {
                result = entry.components(separatedBy: ", ")
            }
        }
        return result
    }
}

extension ArrayHeaders: Sequence {
    public typealias Iterator = ArrayHeadersIterator

    public func makeIterator() -> ArrayHeaders.Iterator {
        return ArrayHeaders.Iterator(self)
    }
}

public struct ArrayHeadersIterator: IteratorProtocol {
    public typealias Element = (String, [String])

    private var arrayIterator: DictionaryIterator<String, [String]>
    private var simpleIterator: DictionaryIterator<String, String>

    init(_ arrayHeaders: ArrayHeaders) {
        arrayIterator = arrayHeaders.storage.arrayHeaders.makeIterator()
        simpleIterator = arrayHeaders.storage.simpleHeaders.makeIterator()
    }

    public mutating func next() -> ArrayHeadersIterator.Element? {
        var result = arrayIterator.next()
        if  result == nil  {
            if  let simpleElem = simpleIterator.next()  {
                let (simpleKey, simpleValue) = simpleElem
                result = (simpleKey, simpleValue.components(separatedBy: ", "))
            }
        }
        return result
    }
}

///
/// Protocol for IncomingMessageHelper
protocol IncomingMessageHelper: class {

    ///
    /// TODO: ???
    ///
    func readHelper(into data: NSMutableData) throws -> Int

}<|MERGE_RESOLUTION|>--- conflicted
+++ resolved
@@ -204,27 +204,20 @@
                         // TODO handle new protocol
                     }
                     else if (nparsed != length) {
-<<<<<<< HEAD
-                        /* Handle error. Usually just close the connection. */
-                        freeHTTPParser()
-                        status = .Error
-                        callback(.ParsedLessThanRead)
-=======
-
-			if  status == .Reset  {
-			    // Apparently the short message was a Continue. Let's just keep on parsing
-			    status = .Initial
-			    start = nparsed
-			    length -= nparsed
-                            parser.reset()
-			}
-			else {
+
+                        if  status == .Reset  {
+                            // Apparently the short message was a Continue. Let's just keep on parsing
+                            status = .Initial
+                            start = nparsed
+                            length -= nparsed
+                                        parser.reset()
+                        }
+                        else {
                             /* Handle error. Usually just close the connection. */
-                            freeHttpParser()
+                            freeHTTPParser()
                             status = .Error
                             callback(.ParsedLessThanRead)
                         }
->>>>>>> 59ca817a
                     }
                 }
                 else {
