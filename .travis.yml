branches:
  only:
    - master
    - develop
    - /^issue.*$/

matrix:
  include:
    - os: linux
      dist: trusty
      sudo: required
      env: SWIFT_SNAPSHOT=4.0.3
    - os: linux
      dist: trusty
      sudo: required
    - os: linux
      dist: trusty
      sudo: required
      services: docker
      env: DOCKER_IMAGE=ubuntu:16.04
    - os: osx
      osx_image: xcode9.2
      sudo: required
      env: SWIFT_SNAPSHOT=4.0.3
<<<<<<< HEAD
      env: JAZZY_ELIGIBLE=true
    - os: linux
      dist: trusty
      sudo: required
      env: SWIFT_SNAPSHOT=swift-4.1-DEVELOPMENT-SNAPSHOT-2018-02-06-a
=======
>>>>>>> 755c39fe
    - os: osx
      osx_image: xcode9.3
      sudo: required

script:
  - ./build.sh<|MERGE_RESOLUTION|>--- conflicted
+++ resolved
@@ -22,17 +22,10 @@
       osx_image: xcode9.2
       sudo: required
       env: SWIFT_SNAPSHOT=4.0.3
-<<<<<<< HEAD
-      env: JAZZY_ELIGIBLE=true
-    - os: linux
-      dist: trusty
-      sudo: required
-      env: SWIFT_SNAPSHOT=swift-4.1-DEVELOPMENT-SNAPSHOT-2018-02-06-a
-=======
->>>>>>> 755c39fe
     - os: osx
       osx_image: xcode9.3
       sudo: required
+      env: JAZZY_ELIGIBLE=true
 
 script:
   - ./build.sh