/**
 * Copyright IBM Corporation 2016
 *
 * Licensed under the Apache License, Version 2.0 (the "License");
 * you may not use this file except in compliance with the License.
 * You may obtain a copy of the License at
 *
 * http://www.apache.org/licenses/LICENSE-2.0
 *
 * Unless required by applicable law or agreed to in writing, software
 * distributed under the License is distributed on an "AS IS" BASIS,
 * WITHOUT WARRANTIES OR CONDITIONS OF ANY KIND, either express or implied.
 * See the License for the specific language governing permissions and
 * limitations under the License.
 **/

import Foundation

import XCTest

@testable import KituraNet

class ClientTests: XCTestCase {

    static var allTests : [(String, ClientTests -> () throws -> Void)] {
        return [
            ("testSimpleHTTPClient", testSimpleHTTPClient)
        ]
    }
    
    func testSimpleHTTPClient() {
        _ = HTTP.get("http://www.ibm.com") {response in
            XCTAssertNotNil(response, "ERROR!!! ClientRequest response object was nil")
<<<<<<< HEAD
            XCTAssertEqual(response!.statusCode, HttpStatusCode.OK, "HTTP Status code was \(response!.statusCode)")
            let contentType = response!.headers.get("Content-Type")
=======
            XCTAssertEqual(response!.statusCode, HTTPStatusCode.OK, "HTTP Status code was \(response!.statusCode)")
            let contentType = response!.headers["Content-Type"]
>>>>>>> a42b5332
            XCTAssertNotNil(contentType, "No ContentType header in response")
            XCTAssertEqual(contentType!, ["text/html"], "Content-Type header wasn't `text/html`")
        }
    }
}<|MERGE_RESOLUTION|>--- conflicted
+++ resolved
@@ -31,13 +31,8 @@
     func testSimpleHTTPClient() {
         _ = HTTP.get("http://www.ibm.com") {response in
             XCTAssertNotNil(response, "ERROR!!! ClientRequest response object was nil")
-<<<<<<< HEAD
-            XCTAssertEqual(response!.statusCode, HttpStatusCode.OK, "HTTP Status code was \(response!.statusCode)")
-            let contentType = response!.headers.get("Content-Type")
-=======
             XCTAssertEqual(response!.statusCode, HTTPStatusCode.OK, "HTTP Status code was \(response!.statusCode)")
             let contentType = response!.headers["Content-Type"]
->>>>>>> a42b5332
             XCTAssertNotNil(contentType, "No ContentType header in response")
             XCTAssertEqual(contentType!, ["text/html"], "Content-Type header wasn't `text/html`")
         }
