--- conflicted
+++ resolved
@@ -28,34 +28,16 @@
     }
     
     func testParseSimpleUrl() {
-<<<<<<< HEAD
-#if os(Linux)
-    let url = "https://example.org/absolute/URI/with/absolute/path/to/resource.txt".bridge().dataUsingEncoding(NSUTF8StringEncoding)!
-#else
-    let url = "https://example.org/absolute/URI/with/absolute/path/to/resource.txt".data(using: NSUTF8StringEncoding)!
-#endif 
+        let url = "https://example.org/absolute/URI/with/absolute/path/to/resource.txt".data(using: NSUTF8StringEncoding)! 
         let urlParser = URLParser(url: url, isConnect: false)
-=======
-        let url = "https://example.org/absolute/URI/with/absolute/path/to/resource.txt".data(using: NSUTF8StringEncoding)! 
-        let urlParser = UrlParser(url: url, isConnect: false)
->>>>>>> 59ca817a
         XCTAssertEqual(urlParser.schema!, "https", "Incorrect schema")
         XCTAssertEqual(urlParser.host!, "example.org", "Incorrect host")
         XCTAssertEqual(urlParser.path!, "/absolute/URI/with/absolute/path/to/resource.txt", "Incorrect path")
     }
     
     func testParseComplexUrl() {
-<<<<<<< HEAD
-#if os(Linux)
-    let url = "abc://username:password@example.com:123/path/data?key=value&key1=value1#fragid1".bridge().dataUsingEncoding(NSUTF8StringEncoding)!
-#else
-    let url = "abc://username:password@example.com:123/path/data?key=value&key1=value1#fragid1".data(using: NSUTF8StringEncoding)!
-#endif 
+        let url = "abc://username:password@example.com:123/path/data?key=value&key1=value1#fragid1".data(using: NSUTF8StringEncoding)!
         let urlParser = URLParser(url: url, isConnect: false)
-=======
-        let url = "abc://username:password@example.com:123/path/data?key=value&key1=value1#fragid1".data(using: NSUTF8StringEncoding)!
-        let urlParser = UrlParser(url: url, isConnect: false)
->>>>>>> 59ca817a
         XCTAssertEqual(urlParser.schema!, "abc", "Incorrect schema")
         XCTAssertEqual(urlParser.host!, "example.com", "Incorrect host")
         XCTAssertEqual(urlParser.path!, "/path/data", "Incorrect path")
